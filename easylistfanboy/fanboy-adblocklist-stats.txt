[Adblock Plus 1.1]
<<<<<<< HEAD
! Checksum: yOohLh9lKt6vgHSbc4t0Rg
=======
! Checksum: WQKlmT6tuPrvBFAxytyH7A
>>>>>>> fc26889a
! Fanboy Tracking/Stats V3 Blocking
! Updated: 20 May 2010
! This list expires after 4 days
! License: http://creativecommons.org/licenses/by/3.0/
! Contact: mp3geek@gmail.com or Hubird@yahoo.com  Project homepage: http://fanboy.co.nz/adblock
!
-AdTracking.
-seo-tracker.
-tracking.js?
.au/t.ashx?
.babylon.com/trans_box/
.cbox.ws/box/relay.swf?
.cdn.turner.com*/1.gif
.clickzs.com/in.php?
.cnn/tracking.
.com.au/c.gif?
.com.com/redir?timestamp
.com/1.gif?
.com/2.gif?
.com/3.gif?
.com/?js|
.com/?livehit
.com/a.gif?
.com/adsense?
.com/b.gif?
.com/blank.aspx?
.com/c.gif?
.com/click?ts
.com/cm?ci
.com/cm?tid
.com/counter?
.com/criteo_
.com/e.gif?
.com/hitlog?
.com/i.gif?
.com/log.gif?
.com/log/?
.com/log?event
.com/log?srvc
.com/mm.gif?
.com/p.gif?
.com/stats.ashx?
.com/stats.aspx?
.com/t.gif?
.com/tracking.htm?
.com/tracking?
.com/traffic/?
.com/v.gif?
.com/vanity/?
.com/w.gif?
.conversionruler.
.counter.gd/
.countergif
.do_tracking
.gif?Log=
.gif?rand=
.gov/stat?
.haveamint.
.hit.ua/
.html?wpl=
.lzjl.com/
.marketgid.com_
.mdmpix.com/js/connector.php?
.met.vgwort.de/na/
.mm7.net/
.msn.com/ro.aspx?
.myspace.com/isf.gif?
.net/ping.php?
.net/trck/
.nymag.com/js/2/metrony
.nz/t.gif?
.openx.net/
.org/?js|
.p0.com/1x1
.php?refcode=
.referrers.net/
.rel.msn.com/default.aspx?
.research-artisan.com/userjs/access
.sec-web.com/stats/
.siteclarity.
.sitetracking.
.skyrock.net/img/pix.gif
.stats.de/
.titag.com/
.tongji.
.trackArticleAction&
.trackUserAction&
.tv/log?event
.u5e.com/
.uk/o.gif?
.uk/track.js
.uk/traffic/?
.users.51.
.websitetestlink.com/updvw2.
.webstats.
//4stats.
//adstat.
//analysis1.
//analytics.
//beacon.
//count.
//counter.$domain=~counter.li.org
//counter1.
//counter2.
//counters.
//counting.
//dmtracking
//evisitcs
//feedproxy.*/~r/*$image
//fnlog.
//geoip.
//hitlog.
//hitweb
//livestat.
//logger.
//logging.
//logping.
//lslmetrics.
//metric.
//metrics.
//metrixlab
//netstat.
//now-visitor
//olytics.
//pixel.$script,image,background
//pixelcounter
//pmetrics.
//rranking
//seal.ranking.
//statistik-
//stats.*/track
//stats.video.
//stats2.
//stattrack.
//surveys.*/surveys/*
//top100-
//track.$script,image,background
//track1.
//track2.
//track3.
//track4.
//tracker.*?$third-party
//tracker01.
//tracking.
//tracking2.
//trackmon.
//tracknet.
//traffic.*=http
//traffic.index.
//triad.
//tyda.se^$third-party
//urchin-
//ustats.
//visitors.*gif?
//web.survey-poll.
//webcount.
//webstats.
/0pixel.php?
/1.1/1.gif?
/1/s.gif?
/1pix.gif?
/1x1.gif?tracking
/1x1.gif?utm
/1x1_akamai.gif
/1x1p.gif?
/?record&key=
/__tm3k.gif?
/__utm.gif
/__utm.js
/__varnish_geoip
/_dts.gif?
/_tracking/*
/aa.php?anuid=
/AccessCounter/*
/acclog.cgi?
/acecounter/*
/acecounter_
/acounter.php?
/activity-track/?
/activity/beacon?
/ad_1_trans.$image,background
/AdCount/*
/adcounter.
/adimppixel/*
/adlogger
/adpixel.gif?
/adstats.
/adviewtrack.pl?
/adx/bin/*
/affiliate.1800flowers.
/affiliatetracking/*
/affl.cgi?
/akamai/pixy.gif
/AkamaiTracking
/analiz.php3?
/analytic_data_
/analyticReporting
/analytics.js
/analytics.php?
/analytics/js/*
/analytics/track
/analytics:jquery
/analytics_tracker
/analyzer
/answertip.jsp?
/apitracking.
/article_hit.php?
/astracker.
/astracker/*
/audience_science
/awstats_misc_tracker
/b2bsdc.js
/banners-stat.
/baynoteObserver/*
/beacon.cgi?
/beacon.gif?
/beacon/b.ashx?
/beaconimg.php?
/BehaviourCaptureHandler
/bin/reff.php
/blank.gif?
/blog/traffic/?
/blogtotal_stats_
/bluetracker/*
/botd.gif?
/bstats.
/buffer.pgif?r=
/bugcounter.php?
/BuiltRegister.aspx?upt=
/c2_count.js
/c?siteID=$image,script
/c_track.php?
/callbacks/stats?
/cgi-bin/cnt/*
/cgi-bin/count.pl?
/cgi-bin/count/*
/cgi-bin/count1.cgi?
/cgi-bin/CP/*
/cgi-bin/hits/*
/cgi-bin/ivw/*
/cgi-bin/lcpnp/*
/cgi-bin/refsd?
/cgi-bin/useronline/*
/cgi-bin/vdz/*
/cgi/stats.pl?
/cgi/trk.js
/chan_slidesurvey.js
/chanalytics.
/chartbeat.js?
/chcounter/*
/checkstat.asp
/citycounter.
/ckimg_1x1.gif?
/cklink.gif?
/clacking.js
/clear.gif?
/clear/c.gif?
/click-tracker
/click_tracking
/clickability/*
/clickAnalyse.jsp?
/clickcount.cfm?
/clickcount_
/clickcounter
/clickheat.js
/clickheat/*
/clicklog.
/clickLogger
/clickmap.js
/clickrecord.php?
/clickstream.aspx?
/clicktrack
/clicktrends/*
/cms/stats/*
/cmslog.dll?
/cnn/images/1.gif
/cnstats.
/cnstats/*
/cnt-combined.php?
/cnt.aspx?
/cnt.cgi?
/cnt.php?
/Cnt/Marktplaats/*
/cntpixel.
/cnwk.1d/b.gif
/collector/hit?
/common/transparent-pixel.gif
/competeTracking_test.html?
/condenet-metric.
/cookie.crumb
/cookie?affiliate
/coretracking.php?
/count.asp?
/count.cfm?
/count.cgi?
/count.fcg?
/count.fcgi?
/count.fgi?
/count.php?
/count2.php?
/count_DB/*
/count_js.php?
/count_stats/*
/CountContent?
/counter.asp?
/counter.aspx?
/counter.do?
/counter.gif?$image
/counter.js
/counter.php?
/counter.visit?
/Counter.woa/*
/counter/count
/counter/process.asp?
/counter/stat
/counter?id=
/counter_img.
/countercgi.
/countercity
/countstat.php?
/cqcounter.
/CreateVIDCookie.aspx?
/csi?v=2&s=
/csi?v=3&s=
/cwTRACK.js
/dart_wrapper.html?
/dcs.gif?
/dcs_tag.js
/DecideDNATracking
/dot.asp?
/drads?referrer=
/drivingrevenue/*$third-party
/eae-logger/*
/ecom/status.jsp?
/eluminate?
/EMERPEventCollector
/entry-stats.
/etracker.js
/etracker/*
/etrackercode
/eu/ywa.js
/eventTracker.js
/EWTRACK_
/exe/indexer.php?
/external-tracking.
/fastcounter.
/fcgi-bin/*
/flash-stats.php?
/FTTrack2.js
/ga.php?utm
/GAFOAWrapper.swf?
/galleryStats.
/gatrack.js
/gatrackwww
/gemius.js
/generate_204?ip=
/geo.php?
/geocompteur.php?
/geocounter.js?
/geoip.html
/geoipAPI.js?
/get_browser_info.
/getsatisfaction.com/feedback/transparent.gif
/gifbanner?
/gifstats.
/gn_analytics
/gn_tracking.js
/google-analytics.
/google_analytics/*
/google_page_track
/GoogleAnalytics
/googleanalyze*
/hg?hc=&hb=
/Hit.ashx?
/Hit.aspx?
/hit.php?
/hit/tracker
/hit_count?
/hit_counter
/hit_img.cfm?
/hitcount.asp?
/hitcount.cfm?
/hitcount.jsp?
/hitcount_gallery
/hitlog.mpl?
/hitlog.php?
/hitlogger
/hits/logger?
/hitsprocessor
/hittrack.cgi?
/HitTracker/*
/hlog.asp
/hrtrackjs.gif?
/i/b.gif?
/i/i.gif?
/i?siteID=$image
/ics/2/pview.gif?
/iframe_googleAnalytics
/image.ng/*
/image/count.gif?
/images/mxl.gif?
/images/pic.gif?
/images/ping.gif?
/images/uc.GIF?
/img.mqcdn.com/a/a
/imgcount.cgi?
/imgcount.php?
/imp.gif?
/imp.php?a
/imp_cnt.gif?
/imp_img.php?
/impression.ashx
/impression.gif?
/impression.track?
/impressions?
/includes/tracker/*
/index.track?
/indextools.js
/inetlog.ru/*
/info/picksel/*
/insert.gif.aspx?
/insightXe.js
/InstantTracking
/intervigil.
/iPerceptions
/istat.aspx?
/ists.tag?
/itrack.php?
/ivw/CP/*
/ivw/SP/*
/ivw2.cgi?
/ivw_analytics_
/IVWAnalytics
/js/count.js.
/js/dart.js
/js/indextools/*
/js/livestats_
/js/sophus/*
/js/tophits_
/js/track.js
/js/tracking_
/js/ywa.js
/js_hotlink.php?
/jscounter.
/jstats/js/*
/JsTracker.aspx?
/jtracking/*
/kejobscounter
/Kelkooid?
/kelkooSponsoredLinks.gif?
/keyade.js?v=
/leadgen_track
/linkcountdata/*
/LinkInformer.js
/linktrack.
/log-view.
/Log.ashx?
/log.jphp?
/log.jsp?
/log.php?*http
/log.php?id
/log2.php?
/log_agent.php?
/log_syndication.php?
/log_tracker.php?
/log_view.php?
/logaholictracker
/logextrastats.php?
/logger.php?$third-party,image
/logger/p.gif?
/logging_save.gif?
/logHandler.aspx?
/LogImpression.asp?
/logLoad/?
/logpv.aspx?
/lycostrack.js
/lypn.com/*
/m1x1.jpg
/m360lib.js
/mapstats.
/maxymiser.
/media_viewed_tracking.php?
/megacounter/*
/metatraffic
/metrics/ga.html?
/metrics/image.gif?
/metrics/metrics
/metrics/survey/*
/metrimatics/*
/middle?call=http
/mint/?js
/mint/?record
/mistats/*
/mm_track/*
/mmetrix.mobi/*
/mousetrap/mp-embed.js
/mstartracking/*
/mwTag.js
/myImage.track_Visit?
/myopslogger.aspx?
/mystats.asp?
/nedstat.js
/neocounter
/netcounter?
/netgraviton.net/*
/netmind-$script
/nettracker/*
/new.cnt.aspx?
/newlog.php?
/newscount/*
/newSophus/*
/newsshow/cleardot.gif
/nielsen.js
/nielsen.track
/nielsen/v53.js
/NielsenAnalytics
/nielson/track
/nocache/i.gif?
/ntpagetag.gif?
/ntpagetag_
/null.gif?
/oas_analytics.js
/object_stats.
/om_ctrack.js
/omnidiggthis|
/omniture/sphere
/OmnitureAnalytics
/omniunih.js
/oms_analytics_
/onedot.php?
/ordertrack/*
/ot_e404.gif?
/oxtracker.
/page-track.gif?
/pageCounter.adp?
/pagedot.gif?
/pagestats/*
/pagetrack.php?
/pageTracking.
/pageview;
/pageviews/*
/partner.gif?
/permalink-tracker.html?
/php-stats.php?
/phpmyvisites.js
/ping.html?random
/ping/show?
/ping?h=
/ping?spacedesc
/PingPixel.
/pistats/cgi-bin/*
/piwik.js
/piwik.php?
/pix.fcg?
/pix.gif?
/pixel.cgi?
/pixel.jsp?
/pixel.php?
/pixel.swf?
/pixel_trans.gif
/pixelstats/*
/pixeltrack.php?
/pixeltracker
/PixelTracking
/pixy.gif?
/plugins/catman/*
/powercount.
/pphlogger.
/pro-ping.php?
/process.php?ut=*&rf=
/promos/pixels?
/pubimppixel/*
/pv.gif?url
/pview?event
/px_trans.gif
/pzn/proxysignature
/quant.js|
/quant.swf?
/quantcast.js
/quantcast/*
/quantserve.com/*
/radarstats.com/*
/readomniturecookie
/record_visitor.js
/RecordClick
/redx/c.gif?
/referadd?
/referer.gif?
/refstats.asp?
/resourcestat.
/rkrt_tracker-
/rpc/log?
/rubics_trk
/rubicsimp/c.gif?
/rwtag.gif?
/s_trans.gif
/sage_ntag_
/saveStats.php?
/sclanalytics
/script/analytics/*
/scripts/affaction.asp?
/sdctag.js?
/seedspill.com/sug.php?
/SellathonCounterService.
/SenseHandler.ashx?
/seomonitor/*
/seostats/*
/SEOTracking
/server.php?request=track
/services/analytics/*
/servlet/CountryLookUp
/setTDUID.do?
/showcounter.
/showhits.php?
/site-tracker.js
/site-tracker_
/site/enlightenment.html?
/site_stats/*
/siteafs.txt?
/siteskan.com/*
/sitestat.
/sitestats.gif?
/slimstat/*
/small.gif?type
/smarta.
/solarcode.js
/sometrics/*
/sophus3/*
/sophusThree-
/sp_logging.php?
/sst/track.js|
/stat.htm?
/stat.php?
/stat.tiff?
/stat/count
/stat2.js
/stat_js.asp?
/stat_search.asp
/statcounter.
/stateye/*
/statistics.asp?
/statistics.aspx?profile
/statistik.php?
/statistik/*
/stats.asp?id
/stats.cgi$image
/stats.gif?
/stats.js?
/stats.php?*http*
/stats/?js
/stats/dlcount_
/stats/log.
/stats/pgview.php?
/stats/track
/stats?blog_
/stats_js.asp?
/stats_tracker.php?
/StatsHelper.gif?
/StatsMngrWeb
/statspixel.
/statsupdater.aspx?
/stt/track.js|
/stt/track/*
/surveyoverlay/*
/syndication/metrics/*
/tacoda_
/tag.gif?log
/tc_targeting.html
/textlink.php?text
/tiara/tracker/*
/timeslog.
/timestrend_
/tools/articlepageview.php?
/topmalaysia.com/top.js
/tops-counter?
/tPx.gif?
/Tracer.js?user
/track.ads/*
/track.ashx?*=http
/track.aspx?
/track.cgi?
/track.gif?*$image
/track.gif|$image
/track.php?
/track/?site
/track/aggregate?
/track/count*js
/track/dot.gif?
/track/imp?
/track/jsinfo
/track/pix.asp?
/track/site/*
/track/view/*
/track;adv
/trackad.gif?
/tracker-r1.js
/Tracker.aspx?
/tracker.gif?
/tracker.js
/tracker.log?
/tracker.php?
/tracker.tsp?
/tracker/event?$third-party
/tracker/log?
/tracker/p.gif?
/tracker/story.jpg?
/tracker/t.php?
/tracker/track*$script
/tracker_article
/tracker_gif.php?
/trackerstatistik.
/tracking.gif?
/tracking.jsp
/tracking.php?id
/tracking/addview/*
/tracking/clicks
/tracking/index.
/tracking/track
/tracking202/*
/tracking_ajax.html?
/tracking_pix.
/trackit.php?
/trackit.pl?
/trackjs_
/trackpid
/tracksubprop.php?
/TrackView/?track
/traffic.asmx/*
/traffic.js|
/traffic_link_client.php?
/traffic_record.php?
/TrafficCookie.js
/traffictracker.js
/trafic.js
/traktr.js?
/tran.gif?$background
/trans_pixel.asp
/transparent1x1
/trax.gif?
/triggertag.js
/ttt.gif?
/uchkr.swf
/uds/stats?
/ultra_track/*
/updateBotStatus.do?
/urchin.gif?
/urchin.html?
/usertrack.aspx?
/vertical-stats.
/video_count.php?
/ViewCounter/*
/viewstats.aspx?
/viewtracking.aspx?
/visit.gif?
/visit/record.gif?
/VisitCounter.
/visitor.cgi?aff
/visitor/index.php?
/visitWebPage?_
/vs/tag.gif?
/vtrack.php?
/vTracker_
/wanalytics/*
/wcount.php?
/web_answertip.
/webanalytics
/webbug.png?
/webbug/*
/webcounter/*
/webdig.js?z=
/weblog.js?
/weblog.php?
/WebLogScript.JS
/webmd-1x1.gif?
/webrec/wr.do?
/WebStat.asmx
/WebStat2.asmx/*
/webstatistics.php?
/webstats/stat
/webtrends$script
/wego.farmer.
/where-go-add.js.php?
/wholinked.com/track
/wi?spot
/wijitTrack.gif?
/wildfire/i/CIMP.gif?
/wp-click-track/*
/wp-powerstat/*
/wp.gif?wpi
/wp_stat.php?
/wrapper/quantcast.swf
/WritePartnerCookie?$third-party
/wtid.js
/wtrack/?
/xboxcom_pv?c=$image
/xgemius.js
/xisit.gif/*
/xiti.js
/xiti/xtcore_
/xn_track.
/xstat.aspx?
/xtclicks.js
/xtcore.js
/xtrack.php?
/ybn_pixel/*
/ystat.do
/ystat.js
/zonapixel.
/~r/Slashdot/slashdot/*
1x1_trans.
1x1_transpar
1x1trans
;sz=1x1;
;sz=1x2;
;sz=3x3;
;sz=5x5;
?&anticache=*filename.gif
?*default%20plug-in
?*default%20plugin
?[AQB]&ndh=
?affiliate=$third-party
_adcenterconversion.
_astatspro/
_check.php?referer
_empty.ad?
_googleAnalytics_
_promo_id=
_sdctag1_
_sdctag2.
_stats/Logger?
_tracker.js?
_tracker.php?*http
_trans_1px.
_web_stat.js
_WebTrends.js
_webtrends/
_wiselog_
_wreport.fcgi?
AQB=1&ndh=
cgi-bin/counter
clear1x1.gif
coremetrics
GoogleAnalytics.swf?gid=$third-party
hit-counter
hitcounter
http://atax.
http://ciwstat.
http://cnt.
http://hits.
http://log.$script,image
http://pixel*=http
http://stat.*/pixel/
http://stats.*/stats
http://stats.*=http
http://top.*/counter
http://utm.
http://x6.
intensedebate.com/remotevisit.php?
OmnitureTracking.js
pageTracker._
PageTracking.js
size=1x1&
size=1x1;
stat-counter
surveycode.js
tracker_pixel.
trans_1x1.gif
WebAnalytics.js
webstatisztika
|http://up.$script,image,background
||.activemeter.com^$third-party
||103bees.com^$third-party
||174.129.6.226/tracker/
||212.227.100.108/
||24counter.com^$third-party
||2cnt.net^$third-party
||2o7.net/$third-party
||360tag.com^$third-party
||3dlivestats.com^$third-party
||3dstats.com^$third-party
||62.160.52.73/
||77tracking.com^$third-party
||7bpeople.com^$third-party
||88.208.248.58/tracking/
||a013.com^$third-party
||a8ww.net^$third-party
||aaa.aj5.info^
||abcstats.com^$third-party
||accessintel.com^$third-party
||acecounter.com^$third-party
||active-tracking.de^$third-party
||adadvisor.net^
||addfreestats.com^$third-party
||addlvr.com^$third-party
||addthis.com/red/$script
||addthis.com^$third-party,subdocument
||addthiscdn.com/*.gif?uid=
||addthiscdn.com/live/$third-party
||addtoany.com/menu/transparent.gif
||adguru.guruji.com^
||adidas.com^*/analytics/
||adreadytractions.com^$third-party
||ads.pointroll.com^$third-party
||adsensedetective.com^$third-party
||affiliate.iamplify.com^$third-party
||affiliate.productreview.com.au^$third-party
||affiliates.mozy.com^
||affistats.com^$third-party
||afrigator.com/track/
||aggregateknowledge.com^$third-party
||alenty.com/trk/$third-party
||alexametrics.com^$third-party
||allexperts.com/px/
||altastat.com^$third-party
||alvenda.com^$third-party
||amazon.com/clog/
||amazon.com/gp/redirect.html?*&location=$third-party,image
||amazon.com/gp/search?ie
||amung.us^$third-party
||analytic.
||analytics.yahoo.com^
||analyze.
||anchorfree.net^$third-party
||aol.ca/track/
||aol.com/master/?
||aolcdn.com/js/mg2.js
||apexstats.com^$third-party
||api.collarity.com/cws/*http
||api.fyreball.com^
||api.wipmania.com^
||arkayne.com^$third-party
||aserve.directorym.com^
||associatedcontent.com/action_cookie
||astrology.com/visits/
||athenainstitute.biz^$third-party
||auctiva.com/Default.aspx?query
||audienceprofiler.com^$third-party
||aweber.com/form/displays.htm?$image
||barrons.com^*/blank.htm
||baynote.net^$third-party,image
||bbc.co.uk^*/livestats
||bc.geocities.
||bc.yahoo.com/b?P=
||beacon.search.yahoo.com^
||bebj.com^$third-party
||bee8.info^$third-party
||beenetworks.net/traffic
||belstat.be^$third-party
||belstat.com^$third-party
||betanews.com/track?
||betway.com/snowflake/?
||betway.com^*&track=
||bidsystem.com^$third-party
||bigstats.net^$third-party
||bigtracker.com^
||bin.clearspring.*/b.swf
||bing.com/fd/ls/l?
||bing.com/partner/primedns
||bizsolutions.strands.com^$third-party
||blogblog.com/tracker/$third-party
||blogcounter.com^
||bluekai.com^$third-party
||bluemountain.com/ipixel?
||blvdstatus.com^$third-party
||bm23.com^$third-party
||bmmetrix.com^$third-party
||brat-online.ro^$third-party
||bravenet.com/counter
||bravenet.com/rotator/
||brcdn.com^$third-party
||brothersoft.com/textlink_click.
||brsrvr.com^$third-party
||btn.clickability.com^$third-party
||buzzfeed.com^*/small.gif?
||c*.statcounter.com^$third-party
||c.compete.com^
||call-tracking.co.uk^$third-party
||cashcount.com^$third-party
||cashtrafic.com^$third-party
||cbclicks.com^$third-party
||cedexis.com^$third-party
||celebros-analytics.com^$third-party
||center.tv/counter
||cetrk.com^$third-party
||chase.com^*/Reporting.js
||cheezburger-analytics.com^$third-party
||chkpt.zdnet.com^$third-party,image
||clearspring.com/at/
||clearspring.com/t/
||cleverbridge.com^$third-party
||cleveritics.com^$third-party
||click.paran.com^$image
||click2.cafepress.com^
||clickable.net^$third-party
||clickaider.com^$third-party
||clickalyzer.com^$third-party
||clickdensity.com^$third-party
||clickexperts.net^$third-party
||clickforensics.com^$third-party
||clicksagent.com^$third-party
||clickshift.com^$third-party
||clicksor.net^$third-party
||clickstream.loomia.com^$third-party
||clicktale.net^$third-party
||clicktracks.com^$third-party
||client.tahono.com^$third-party
||clients1.google.*/generate_204
||clixcount.com^$third-party
||clixpy.com^$third-party
||cloudfront.net/store/$third-party,image
||cnetcontentsolutions.com^$third-party
||cnxweb.com^$third-party
||co2stats.com^$third-party
||codeplex.com^*/broker.js|
||compteur.com^$third-party
||confirm-referer.
||confirmit.com^$third-party
||contenture.com^$third-party
||copacast.net^$third-party
||counted.com^$third-party
||counter160.com^$third-party
||countertracker.com^$third-party
||countomat.com^$third-party
||cpcmanager.com^$third-party
||cqcounter.com^$third-party
||crazyegg.com^$third-party
||creativecommons.org/apps/triples?
||creditcards.com/sb.php?
||criteo.com^$third-party
||crowdscience.com^$third-party
||crwdcntrl.net^$third-party
||csdata1.com^$third-party
||ctasnet.com^$third-party
||cts.channelintelligence.
||cts.tradepub.com^$third-party
||customerdiscoverytrack.com^$third-party
||cxri.net/cgi-bin/
||cya1t.net^$third-party
||d2roi.com/partners/$third-party
||dacounter.com^$third-party
||daily-payday.com^$third-party
||danrak.com^$third-party
||data.alexa.com/data/$third-party
||data.marketgid.com^$third-party
||data.ninemsn.com.au/*GetAdCalls
||dc.tremormedia.com^$third-party
||decdna.net^$third-party
||decideinteractive.com^$third-party
||dell.com/logging?
||demandbase.com^$third-party
||demdex.net^$third-party
||deqwas.net^$third-party
||destinationurl.com^$third-party
||did-it.com^$third-party
||digg.com/tools/services?endPoint
||digimedia.com/pageviews.php?$third-party
||directnews.co.uk/feedtrack/
||directtrack.com^$third-party
||displaymarketplace.com^$third-party
||dl-rms.com^$third-party
||dmtracker.com^$third-party
||domdex.com^$third-party
||doubleclick.net/activity
||doubleclick.net/dot.gif?
||dsnextgen.com/?epl$third-party,image
||dsp.dealtime.
||dti-ranker.com^$third-party
||dw-eu.com.com^
||dw.com.com/js/dw.js|$third-party,script
||dw.com.com/redir/redx/$image
||dw.com.com/redir?ontid$image
||dw.com.com/redir?siteid*http*$image
||dwin2.com^$third-party
||e-referrer.com^$third-party
||eclickfeed.com/search.$third-party
||ecustomeropinions.com^$third-party
||effectivemeasure.net^$third-party
||elitics.com^$third-party
||eloqua.com^$third-party
||enticelabs.com^$third-party
||eproof.com^$third-party
||ercva.com^$third-party
||ereportz.com^$third-party
||eservicesanalytics.com.au^$third-party
||esm1.net^$third-party
||estara.com^$third-party
||estat.com^$third-party
||ethnio.com^$third-party
||etracker.com^$third-party
||eu-survey.com^$third-party
||everesttech.net^$third-party
||evri.com/analytics/$third-party
||evt.collarity.com/collarity/cws/v2/ti?$third-party,image
||ewebcounter.com^$third-party
||exelator.com^$third-party
||exitexplosion.com^$third-party
||extreme-dm.com^$third-party
||facebook.com/ap.php?i=$image
||facebook.com/impression.php?
||factortg.com^$third-party
||farmer.wego.com^
||fc2.com/analyze.js
||feedjit.com/flash/$third-party,object
||feedjit.com/wa/$third-party
||feeds.timesonline.co.uk^*/mf.gif
||fetchback.com^$third-party
||fimnetwork.com^$third-party
||flagcounter.com/count/$third-party
||flash-stat.com^$third-party
||fluctuo.com^$third-party
||foreseeresults.com^$third-party
||forrestersurveys.com^$third-party
||foundry42.com^$third-party
||free-counters.co.uk^$third-party
||free-website-statistics.com^$third-party
||freelogs.com^$third-party
||freeonlineusers.com^$third-party
||freestats.com^$third-party
||friendconnect.gmodules.com^*peoplesense$third-party,subdocument
||funstage.com^$third-party
||geo.q5media.net^$third-party
||geo.yahoo.com^
||geobytes.com^$third-party
||geovisite.com^$third-party
||getclicky.com^$third-party
||gk18.info^$third-party
||glanceguide.com^$third-party
||glbdns.microsoft.com/mc/
||globalviptraffic.com^$third-party
||godaddy.com/image.aspx?
||goldstats.com^$third-party
||google-analytics.com/ga.js?jsonp
||google-analytics.com/siteopt.js?
||google.com/gwt/x/ts?
||google.com/uds/Gfeeds?callback$third-party
||googleusercontent.com/tracker/
||gosquared.com^$third-party
||gostats.com^$third-party
||grapher.compete.com^$third-party
||gstats.cn^$third-party
||gtopstats.com^$third-party
||gumgum.com^$third-party
||gvisit.com^$third-party
||halogennetwork.com^$third-party
||halstats.com^$third-party
||havamedia.net^$third-party
||hb.lycos.com/hb.js$script
||hellosherpa.com^$third-party
||hidemyass.com/&$subdocument
||higherengine.com^$third-party
||highmetrics.com^$third-party
||histats.com^$third-party
||hit-parade.com^$third-party
||hitbox.com^$third-party
||hitmatic.com^$third-party
||hits2u.com^$third-party
||hitslog.com^$third-party
||hitsprocessor.com/track
||hittail.com^$third-party
||homestore.com/srv/
||host-tracker.com^$third-party
||hubpages.com/c/
||humanclick.com/hc/$third-party
||hwpub.com^$third-party
||hyfntrak.com^$third-party
||i365.com^*/pv.aspx?
||ibpxl.com^$third-party
||ic-live.com^$third-party
||id.google.*/verify/
||iesnare.com^$third-party
||igaming.biz^$third-party
||ihstats.cloudapp.net^$third-party
||ilogbox.com^$third-party
||image.providesupport.com/cmd/
||imagedoll.com^$third-party,subdocument
||imdb.com/rd/?q
||imdb.com/twilight/?
||img.tzuy.com^$third-party
||imiclk.com^$third-party
||imp.affiliator.com^$third-party
||imp.clickability.com^$third-party
||imrworldwide.com^$third-party
||indextools.com^$third-party
||individuad.net^$third-party
||ineedhits.com^$third-party
||inflectionpointmedia.com^$third-party
||innovateads.com^$third-party
||inquiries.redhat.com^
||insites.eu/Survey/$third-party
||intelevance.com^$third-party
||intelimet.com^$third-party
||intelli-direct.com^$third-party
||intelli-tracker.com^$third-party
||intelli.ageuk.org.uk^
||intelligencefocus.com^$third-party
||intervigil.com^$third-party
||ip2location.com^$third-party
||ipcount.net^$third-party
||iperceptions.com^$third-party
||ipro.com^$third-party
||istrack.com^$third-party
||ixquick.com/do/$image,background
||izearanks.com^$third-party
||jobs.hrkspjbs.com^
||jstracker.com^$third-party
||keewurd.com^$third-party
||keywordmax.com^
||kissmetrics.com^$third-party
||komtrack.com^$third-party
||kosmix.com/images/*.txt?pvid
||lastminute.com/cm/tr/
||lastminute.com^*/universal.html?
||latimes.com/pixel/
||launch.roirocket.com^
||lct.salesforce.com^
||libstat.com^$third-party
||lijit.com/beacon?$third-party
||link.informer.com^$third-party
||link.ixs1.net/s/
||linkedin.com/analytics/
||linkreferral.com^$third-party
||linkwithin.com/pixel.png
||linotraffic.com^$third-party
||livehit.net^$third-party
||liveperson.net/hc/*&referrer
||liverail.com/track/?
||lloogg.com^$third-party
||logdy.com^$third-party
||lookery.com^$third-party
||loomia.com/js/setcookie.
||losstrack.com^$third-party
||lycos.com/img/log/$image
||m-pathy.com^$third-party
||magnify360.com^$third-party
||market015.com^$third-party
||marketingsolutions.yahoo.com^
||marketo.net^$third-party
||masterstats.com^$third-party
||mathtag.com^$third-party
||maxymiser.com^$third-party
||mcs.delvenetworks.com^$third-party
||media6degrees.com^$third-party
||mediatracker.co.nz^$third-party
||megastat.net^$third-party
||mgsrvr.com^$third-party
||microsoft.com/library/svy/
||microsoft.com/LTS/
||mikrocontroller.net/banner/
||millioncounter.com^$third-party
||mixmarket.biz/t.plx
||mixpanel.com^$third-party
||mjknews.com/weblog
||mlstat.com^$third-party
||mmismm.com^$third-party
||mochibot.com^$third-party
||modules.ooyala.com^*/analytics-
||monetate.net^$third-party
||monitus.net^$third-party
||mpwe.net^$third-party
||mtv.com/sitewide/droplets
||musicmass.com^$third-party
||mvtracker.com^$third-party
||myreferer.com^$third-party
||myroitracking.com^$third-party
||nedstatbasic.net^$third-party
||netavenir.com^$third-party
||netlog.com/track
||netmining.com^$third-party
||newegg.com/Common/ThirdParty/
||news.com.au/tracking/
||nexteramedia.com^$third-party
||nextstat.com^$third-party
||nuconomy.com^$third-party
||nuggad.net^$third-party
||o.addthis.com^$third-party
||o.aolcdn.com/js/mg1.js
||offermatica.com^$third-party
||offers.keynote.com^$third-party
||offerstrategy.com^$third-party
||omtrdc.net^$third-party
||online-metrix.net^$third-party
||onlinewebstat.com^$third-party
||open.ua/stat/
||openhit.com^$third-party
||openstat.net^$third-party
||opentracker.net^$third-party
||optify.net^$third-party
||optimost.com^$third-party
||optusnet.com.au/images/et.gif
||optusnet.com.au/search?qt=
||optuszoo.com.au/img/ms/invis.gif
||oranges88.com^$third-party
||ospserver.net^$third-party
||othersonline.com/partner/$third-party
||otoshiana.com^$third-party
||pardot.com^$third-party
||partner.cynapse.com^$third-party
||partner.like.com^
||partners.thefilter.com^$third-party
||partypoker.com^*/tracking-
||pclick.europe.yahoo.com^
||pclick.internal.yahoo.com^
||pclick.yahoo.com^
||performgroup.com^$third-party
||perlentaucher.de/cgi-bin/blanky?
||pg.buzzfeed.com^$third-party
||phonalytics.com^$third-party
||photobucket.com/svc/*=track
||picapp.com/empty.gif?$third-party
||pics.bubbled.cn^
||pixel.reddit.com^
||pmsrvr.com/click/display
||pointomatic.com^$third-party
||popsample.com^$third-party
||postrelease.com^$third-party
||ppctracking.net^$third-party
||precisioncounter.com^$third-party
||predicta.net^$third-party
||predictivedna.com^$third-party
||pricegrabber.com/analytics.php
||pro-market.net^$third-party
||profilesnitch.com/tracker
||projop.dnsalias.com^$third-party
||providesupport.com/cmd/verio?
||proximic.com^$third-party
||prtracker.com^$third-party
||pureairhits.com^$third-party
||px.owneriq.net^
||px.steelhousemedia.com^$third-party
||qualtrics.com^$third-party
||quantserve.com/api/
||quantserve.com^$third-party,script,image
||questionmarket.com/adsc/
||questionmarket.com/static/
||questionpro.com^$third-party
||questradeaffiliates.com^$third-party
||questus.com^$third-party
||qzlog.com^$third-party
||radarurl.com^$third-party
||rainbow.mythings.com/n.js
||rank-power.com^$third-party
||rapt.com^$third-party
||rbcdn.com^$third-party
||real.com^*/track.htm?
||real.com^*/track.png?
||realtracker.com^$third-party
||reddii.org^$third-party
||referer.org^$third-party
||reinvigorate.net^$third-party
||report.shell.com^
||reporter-times.com/js/tk.js?
||res-x.com^$third-party
||resultlinks.com^$third-party
||revenuepilot.com^$third-party
||revenuescience.com^$third-party
||revfusion.net^$third-party
||revsci.net^$third-party
||rfihub.com^$third-party
||richard-group.com/pageview/
||richrelevance.com^$third-party
||ritecounter.com^$third-party
||rlcdn.com^$third-party
||roiservice.com^$third-party
||rover.ebay.com^
||rpxnow.com^$third-party,script
||rss.feedsportal.com/c/$image
||rsvpgenius.com^$third-party
||s.clickability.com^$third-party
||s7.addthis.com/live/$third-party
||sageanalyst.net^$third-party
||sailthru.com^$third-party
||sapha.com^$third-party
||sayyac.com^$third-party
||scanalert.com/meter/$third-party
||sciencedaily.com/cache.php?
||scripts.canoe.ca^
||search128.com/search.
||sedotracker.com^$third-party
||seeingwithsound.com/cgi/visitors.php?fromurl=
||serv1.redstatcounter.com^
||serverkompetenz.net/cpx.php?$third-party
||service.newstogram.com^$third-party
||shinystat.com^$third-party
||siteimprove.com^$third-party
||sitemeter.com/meter.asp
||sitereport.org^$third-party
||sitestat.com^$third-party
||sitetistik.com^$third-party
||sitetracker.com^$third-party
||skimlinks.com^$third-party
||smartadserver.com/a/track/
||smartadserver.com/images/
||smartadserver.com/track/
||smfsvc.com^$third-party
||smileyhost.net^$third-party
||smrtlnks.com^$third-party
||snoobi.com^$third-party
||socialspark.com/images/
||sometrics.com^$third-party
||sonicservices.net^$third-party
||speed-trap.com^$third-party
||sprintrade.com^$third-party
||spwstats.com^$third-party
||spylog.com^$third-party
||spywords.com^$third-party
||st.mirror.co.uk^
||st.virginmedia.com^$third-party
||startpage.com/do/$image,background
||stat.onestat.com^$third-party
||stat08.com^$third-party
||stat24.com^$third-party
||statcounter.com/counter
||stathound.com^$third-party
||statistiche-web.com^$third-party
||statistics.tattermedia.com^
||statistics.wibiya.com^$third-party
||statistiq.com^$third-party
||stats.behance.net^
||stats.big-boards.com^
||stats.blogoscoop.net^
||stats.break.com^
||stats.endlesspaths.com^$third-party
||stats.justin.tv^
||stats.load.com^$third-party
||stats.paypal.com^
||stats.snacktools.net^$third-party
||stats.topofblogs.com^$third-party
||stats.wordpress.com^
||stats4you.com^$third-party
||statsinsight.com^$third-party
||statsit.com^$third-party
||statsmachine.com^$third-party
||statsrely.com^$third-party
||stattrax.com^$third-party
||stcllctrs.com^$third-party
||stormiq.com^$third-party
||sunios.de/c.php^
||superstats.com^$third-party
||surferstats.com^$third-party
||surveyscout.com^$third-party
||surveywriter.com^$third-party
||swelen.com^$third-party
||taboolasyndication.com/log/
||tacoda.net^$third-party
||tag.didit.com^
||tailsweep.com^$third-party
||tdstats.com^$third-party
||tellapart.com^$third-party
||teracent.net^$third-party
||terra.com.mx/js/metrics_
||thebestoffer.biz/imp.aspx?
||thecounter.com/id
||thegear-box.com^$third-party
||themis.yahoo.com/a?
||thespringbox.com/analytics/
||thinkgeek.com/js/rts.js
||tiser.com.au^$third-party
||topix.com/t6track/
||touchclarity.com^$third-party
||tr-metrics.loomia.com^$third-party
||tr-rank.info^$third-party
||tracemyip.org/tracker/
||tracetracking.net^$third-party
||traceworks.com^$third-party
||track.cbs.com^
||track.ning.com^
||trackalyzer.com^$third-party
||trackconsole.com^$third-party
||trackedlink.net^$third-party
||tracker.icerocket.com^
||tracker2.apollo-mail.net^$third-party
||trackfeed.com^
||trackmyweb.net^$third-party
||trackset.com^$third-party
||tracksy.com^
||trackword.net^$third-party
||trackyourstats.com^$third-party
||tradetracker.net^$third-party,script
||trafficanalyser.com^$third-party
||trafficby.net^$third-party
||trafficfacts.com^$third-party
||trafficmasterz.net^$third-party
||trafiz.net^$third-party
||trendcounter.com^$third-party
||trialpay.com/mi/?$image
||triggit.com^$third-party
||trk.enecto.com^
||trk.newtention.net^
||trk.sodoit.com^$third-party
||trovus.co.uk/tracker/
||tsgonline.com^$third-party
||tsk5.com^
||tumabeni.com^$third-party
||turn.com^$third-party
||twitter.com/abacus?
||twittercounter.com/counter/
||twittercounter.com/embed/?
||twitvid.com^*/tracker.swf
||uimserv.net^$third-party
||upi.com/story/stat/
||urchin.com^$third-party
||urltrak.com^$third-party
||userlog.synapseip.tv^$third-party
||vbanalytics.com^$third-party
||vclick.adbrite.com^
||verticalacuity.com^$third-party
||video-stats.
||view.atdmt.com/action/
||viglink.com^$third-party
||visiblemeasures.com/log?
||visistat.com^$third-party
||visitdetails.com^$third-party
||visitor-track.com^$third-party
||visitorinspector.com^$third-party
||visualdna-stats.com^$third-party
||vizisense.net^$third-party
||vizu.com^$third-party
||vmp.boldchat.com^$third-party
||vms.boldchat.com/aid/$third-party
||voicefive.com^$third-party
||vtracker.net^$third-party
||warp.prnewswire.co.uk^
||watson.live.com^
||web-controlling.org^$third-party
||web-stat.com^$third-party
||web-visor.com^$third-party
||webeffective.keynote.com^$third-party
||weblogtracker.net^$third-party
||websitesampling.com^$third-party
||webstat.com^$third-party
||webstat.net^$third-party
||webstats4u.com^$third-party
||webtraffiq.com^$third-party
||webtrekk.net^$third-party
||webtrends.com^$third-party
||webtrendslive.com^$third-party
||wego.com/scripts/track.js
||whispa.com/tracking/
||whoisonline.net/?action=tracker
||widget.quantcast.com^$third-party,subdocument
||widgets.alexa.com/traffic/
||wikinvest.com^*/errorLogger.php?
||woopra-ns.com^$third-party
||woopra.com^$third-party
||wordtracker.com^$third-party
||worthathousandwords.com^$third-party
||wunderloop.net^$third-party
||x-traceur.com^$third-party
||x.weather.com/wow/
||xiti.com^$third-party
||xp1.ru4.com^
||yahoo.com/serv?s
||yahoo.com/track/
||yelp.com/spice?
||yimg.com/mi/ywa.js$third-party,script
||yimg.com^*/swfproxy-$object
||youramigo.com^$third-party
||youtube.com/tracker
||ystat.net^$third-party
||ytmnd.com/assets/images/blank.gif
||z.about.com/px/?
||zirve100.com/Counter
||zoosnet.net^$third-party
!
!---------- Adult Trackers ----------
!
||mystat-in.net^$third-party
!
!---------- Can be seen on English sites ----------
!
.cn/stat.js
/mtrack.nl/js/*
||counter.hackers.lv^$third-party
||etracking24.de^$third-party
||fx.gtop.ro^$third-party
||netmonitor.fi^$third-party
||teljari.is^$third-party
||wa.ui-portal.de^
!
!---------- Whitelists ----------
!
@@/1x1trans$domain=nwf.org
@@/ADTYPE=embedded/CHANNELID=$domain=smh.com.au,third-party,script
@@/Gfeeds?callback=$domain=ten.com.au,third-party,script
@@/mi/ywa.js$domain=nydailynews.com
@@/tracker.js$domain=imba.hu|wikia.com 	
@@/tracker.php?$domain=koldcast.tv
@@/webtrends$domain=usps.com|canon.com|logitech.com|nydailynews.com
@@|http://secure-us.imrworldwide.com/*$domain=gametrailers.com
@@|http://stats.$domain=webnode.com|webnode.cz
@@||about-australia.com/*/clickheat.js
@@||aolcdn.com/omniunih.js$domain=aol.com
@@||behanceserved.com/stats/stats.js?
@@||doubleclick.net/activityi;src=$object_subrequest,domain=cicispizza.com
@@||dw.com.com/js/dw.js$domain=tv.com
@@||js.revsci.net/gateway/gw.js$domain=video.foxnews.com
@@||js.revsci.net/gateway/gw.js?csid=$domain=video.foxbusiness.com,third-party
@@||log.go.com/log?srvc=abc&guid=*Adsatt.*$domain=abc.go.com
@@||metrics.howstuffworks.com^$image
@@||pix04.revsci.net/E05510/a4/0/0/pcx.js?$domain=video.foxbusiness.com,third-party
@@||pixel.quantserve.com/api/segments.xml?a=$domain=comedy.com|tv.com|cbs.com|tvguide.com,third-party
@@||pixel.quantserve.com/seg/r;a=$object_subrequest,domain=filefront.com|cbs.com|laobserved.com|breitbart.tv|imdb.com|tv.com
@@||quantserve.com/quant.js$domain=g4tv.com
@@||revsci.net/*/pcx.js?csid=$domain=video.foxnews.com,script
@@||server-au.imrworldwide.com/*-mediaplayer&$domain=au.launch.yahoo.com
@@||skimlinks.com^$domain=telegraph.co.uk,third-party
@@||smh.com.au^*/images/media_*.gif?rand=$image
@@||track.dhl.co.uk^$script,image
@@||trc.taboolasyndication.com/log/nme/*/pixel.gif$domain=nme.com,third-party,image
http://pixel.quantserve.com/api/segments.xml?a=p-51jhoCdjGFIVU&ttl=900<|MERGE_RESOLUTION|>--- conflicted
+++ resolved
@@ -1,9 +1,5 @@
 [Adblock Plus 1.1]
-<<<<<<< HEAD
-! Checksum: yOohLh9lKt6vgHSbc4t0Rg
-=======
-! Checksum: WQKlmT6tuPrvBFAxytyH7A
->>>>>>> fc26889a
+! Checksum: M4yZsKesxkzReEzXWV8Krg
 ! Fanboy Tracking/Stats V3 Blocking
 ! Updated: 20 May 2010
 ! This list expires after 4 days
