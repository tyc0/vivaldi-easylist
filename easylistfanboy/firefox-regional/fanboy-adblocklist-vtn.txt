--- conflicted
+++ resolved
@@ -1,18 +1,10 @@
 [Adblock Plus 1.1]
-<<<<<<< HEAD
-! Checksum: jDKImRKT/Hc+yTZCLdNKVA
-! Title: Fanboy's Vietnamese
-! Updated: 18 Aug 2012
-! This list expires after 3 days
-=======
 ! Checksum: K+/jmFYLmNe0V4QOryHziQ
 ! Title: Fanboy's Vietnamese
 ! Updated: 20 Aug 2012
 ! This list expires after 4 days
->>>>>>> bc18544c
 ! License: http://creativecommons.org/licenses/by/3.0/
 ! Email: fanboyadblock@googlegroups.com
-! Redirect: https://secure.fanboy.co.nz/fanboy-vietnam.txt
 ! Homepage: http://www.fanboy.co.nz/
 ! Forums: http://forums.fanboy.co.nz/
 !
