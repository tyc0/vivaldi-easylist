--- conflicted
+++ resolved
@@ -1,18 +1,10 @@
 [Adblock Plus 1.1]
-<<<<<<< HEAD
-! Checksum: +rgB/hv4ndbiESHY5MU73Q
-! Title: Fanboy's Indian
-! Updated: 18 Aug 2012
-! This list expires after 3 days
-=======
 ! Checksum: GZyEDCFJwGTfT20GxESMIA
 ! Title: Fanboy's Indian
 ! Updated: 20 Aug 2012
 ! This list expires after 4 days
->>>>>>> bc18544c
 ! License: http://creativecommons.org/licenses/by/3.0/
 ! Email: fanboyadblock@googlegroups.com
-! Redirect: https://secure.fanboy.co.nz/fanboy-indian.txt
 ! Homepage: http://www.fanboy.co.nz/
 ! Forums: http://forums.fanboy.co.nz/
 !
