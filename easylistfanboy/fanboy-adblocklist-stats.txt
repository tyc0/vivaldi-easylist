[Adblock Plus 1.1]
<<<<<<< HEAD
! Checksum: +HzrWZyjYy0M1kykhLPxaQ
=======
! Checksum: Fgv2VQ7xYVzNbd2+KYUy5g
>>>>>>> ba5ab9d7
! Fanboy Tracking/Stats V3 Blocking
! Version: 023B Updated: 11 Apr 2010
! This list expires after 3 days
! License: http://creativecommons.org/licenses/by/3.0/
! Contact: mp3geek@gmail.com  http://fanboy.co.nz/adblock
!
-AdTracking.
-seo-tracker.
-tracking.js?
.au/t.ashx?
.br/metrics/
.cbox.ws/box/relay.swf?
.cdn.turner.com*/1.gif
.clickzs.com/in.php?
.cn/stat.js
.cnn/tracking.
.com.au/c.gif?
.com.com/redir?timestamp
.com/1.gif?
.com/2.gif?
.com/3.gif?
.com/?js|
.com/?livehit
.com/a.gif?
.com/adsense?
.com/b.gif?
.com/blank.aspx?
.com/c.gif?
.com/click?ts
.com/cm?ci
.com/cm?tid
.com/counter?
.com/criteo_
.com/e.gif?
.com/hitlog?
.com/i.gif?
.com/log.gif?
.com/log/?
.com/log?event
.com/log?srvc
.com/mm.gif?
.com/p.gif?
.com/stats.ashx?
.com/stats.aspx?
.com/t.gif?
.com/tracking.htm?
.com/tracking?
.com/traffic/?
.com/v.gif?
.com/vanity/?
.com/w.gif?
.conversionruler.
.counter.gd/
.countergif
.de/aws.js
.de/pstat/
.de/stat/
.de/track/
.do_tracking
.gif?Log=
.gif?rand=
.gov/stat?
.haveamint.
.hit.ua/
.html?wpl=
.lzjl.com/
.marketgid.com_
.mdmpix.com/js/connector.php?
.met.vgwort.de/na/
.mm7.net/
.msn.com/ro.aspx?
.myspace.com/isf.gif?
.net/ping.php?
.net/trck/
.nymag.com/js/2/metrony
.nz/t.gif?
.openx.net/
.org/?js|
.p0.com/1x1
.php?refcode=
.pl/stats.js
.referrers.net/
.rel.msn.com/default.aspx?
.research-artisan.com/userjs/access
.ru/stat/?
.ru/top100.
.se/counter/
.se/log/?
.sec-web.com/stats/
.siteclarity.
.sitetracking.
.skyrock.net/img/pix.gif
.stats.de/
.titag.com/
.tongji.
.trackArticleAction&
.trackUserAction&
.tv/log?event
.u5e.com/
.uk/o.gif?
.uk/track.js
.uk/traffic/?
.users.51.
.websitetestlink.com/updvw2.
.webstats.
.wipe.de/wwa.
//4stats.
//adstat.
//analysis1.
//analytics.
//beacon.
//count.
//counter.$domain=~counter.li.org
//counter1.
//counter2.
//counters.
//counting.
//dmtracking
//evisitcs
//feedproxy.*/~r/*$image
//fnlog.
//geoip.
//hitlog.
//hitweb
//livestat.
//logger.
//logging.
//logping.
//lslmetrics.
//metric.
//metrics.
//metrixlab
//netstat.
//now-visitor
//olytics.
//pixel.$script,image,background
//pixelcounter
//pmetrics.
//rranking
//seal.ranking.
//statistik-
//stats.*/track
//stats.video.
//stats2.
//stattrack.
//surveys.*/surveys/*
//top100-
//track.$script,image
//track1.
//track2.
//track3.
//track4.
//tracker.*?
//tracker01.
//tracking.
//tracking2.
//trackmon.
//tracknet.
//traffic.*=http
//traffic.index.
//triad.
//tyda.se^$third-party
//urchin-
//ustats.
//visitors.*gif?
//web.survey-poll.
//webcount.
//webstats.
/0pixel.php?
/1.1/1.gif?
/1/s.gif?
/1pix.gif?
/1x1.gif?utm
/1x1_akamai.gif
/1x1p.gif?
/?record&key=
/__tm3k.gif?
/__utm.gif
/__utm.js
/__varnish_geoip
/_dts.gif?
/_tracking/*
/AccessCounter/*
/acclog.cgi?
/acecounter/*
/acecounter_
/acounter.php?
/activity-track/?
/activity/beacon?
/AdCount/*
/adcounter.
/adimppixel/*
/adlogger
/adpixel.gif?
/adstats.
/adx/bin/*
/affiliate.1800flowers.
/affiliatetracking/*
/affl.cgi?
/akamai/pixy.gif
/AkamaiTracking
/analiz.php3?
/analytic_data_
/analyticReporting
/analytics.js
/analytics.php?
/analytics/js/*
/analytics/track
/analytics:jquery
/analytics_tracker
/analyzer
/answertip.jsp?
/apitracking.
/article_hit.php?
/astracker.
/astracker/*
/audience_science
/awstats_misc_tracker
/b2bsdc.js
/banners-stat.
/baynoteObserver/*
/beacon.cgi?
/beacon.gif?
/beacon/b.ashx?
/beaconimg.php?
/BehaviourCaptureHandler
/bin/reff.php
/blank.gif?
/blog/traffic/?
/blogtotal_stats_
/bluetracker/*
/botd.gif?
/bstats.
/buffer.pgif?r=
/bugcounter.php?
/c2_count.js
/c?siteID=$image,script
/c_track.php?
/callbacks/stats?
/cgi-bin/cnt/*
/cgi-bin/count.pl?
/cgi-bin/count/*
/cgi-bin/count1.cgi?
/cgi-bin/CP/*
/cgi-bin/hits/*
/cgi-bin/ivw/*
/cgi-bin/lcpnp/*
/cgi-bin/refsd?
/cgi-bin/useronline/*
/cgi-bin/vdz/*
/cgi/stats.pl?
/cgi/trk.js
/chan_slidesurvey.js
/chanalytics.
/chartbeat.js?
/chcounter/*
/checkstat.asp
/citycounter.
/ckimg_1x1.gif?
/cklink.gif?
/clacking.js
/clear.gif?
/clear/c.gif?
/click-tracker
/click_tracking
/clickability/*
/clickAnalyse.jsp?
/clickcount.cfm?
/clickcount_
/clickcounter
/clickheat.js
/clickheat/*
/clicklog.
/clickLogger
/clickmap.js
/clickrecord.php?
/clickstream.aspx?
/clicktrack
/clicktrends/*
/cmslog.dll?
/cnn/images/1.gif
/cnstats.
/cnstats/*
/cnt-combined.php?
/cnt.aspx?
/cnt.cgi?
/cnt.php?
/Cnt/Marktplaats/*
/cntpixel.
/cnwk.1d/b.gif
/collector/hit?
/common/transparent-pixel.gif
/competeTracking_test.html?
/cookie.crumb
/cookie?affiliate
/coretracking.php?
/count.asp?
/count.cfm?
/count.cgi?
/count.fcg?
/count.fcgi?
/count.fgi?
/count.php?
/count2.php?
/count_DB/*
/count_js.php?
/count_stats/*
/CountContent?
/counter.asp?
/counter.aspx?
/counter.do?
/counter.gif?$image
/counter.js
/counter.php?
/counter.visit?
/Counter.woa/*
/counter/count
/counter/process.asp?
/counter/r.pl
/counter/stat
/counter?id=
/counter_img.
/countercgi.
/countercity
/countstat.php?
/cqcounter.
/CreateVIDCookie.aspx?
/csi?v=2&s=
/csi?v=3&s=
/cwTRACK.js
/cycounter?
/dart_wrapper.html?
/dcs.gif?
/dcs_tag.js
/DecideDNATracking
/dot.asp?
/drads?referrer=
/drivingrevenue/*$third-party
/eae-logger/*
/ecom/status.jsp?
/eluminate?
/EMERPEventCollector
/entry-stats.
/etracker.js
/etracker/*
/etrackercode
/eventTracker.js
/EWTRACK_
/exe/indexer.php?
/external-tracking.
/fastcounter.
/fcgi-bin/*
/flash-stats.php?
/FTTrack2.js
/ga.php?utm
/gatrack.js
/gatrackwww
/gemius.js
/geo.php?
/geocompteur.php?
/geocounter.js?
/geoip.html
/geoipAPI.js?
/get_browser_info.
/getsatisfaction.com/feedback/transparent.gif
/gifbanner?
/gifstats.
/gn_analytics
/gn_tracking.js
/google-analytics.
/google_analytics/*
/google_page_track
/GoogleAnalytics
/googleanalyze*
/hg?hc=&hb=
/Hit.ashx?
/Hit.aspx?
/hit.php?
/hit/tracker
/hit_count?
/hit_counter
/hit_img.cfm?
/hitcount.asp?
/hitcount.cfm?
/hitcount.jsp?
/hitcount_gallery
/hitlog.mpl?
/hitlog.php?
/hitlogger
/hitsprocessor
/hittrack.cgi?
/HitTracker/*
/hlog.asp
/hrtrackjs.gif?
/i/b.gif?
/i/i.gif?
/i?siteID=$image
/ics/2/pview.gif?
/iframe_googleAnalytics
/image.ng/*
/image/count.gif?
/images/mxl.gif?
/images/pic.gif?
/images/ping.gif?
/images/uc.GIF?
/img.mqcdn.com/a/a
/imgcount.cgi?
/imgcount.php?
/imp.gif?
/imp.php?a
/imp_cnt.gif?
/imp_img.php?
/impression.ashx
/impression.gif?
/impression.track?
/impressions?
/includes/tracker/*
/index.track?
/indextools.js
/inetlog.ru/*
/info/picksel/*
/insert.gif.aspx?
/insightXe.js
/InstantTracking
/intervigil.
/iPerceptions
/istat.aspx?
/ists.tag?
/itrack.php?
/ivw/CP/*
/ivw/SP/*
/ivw2.cgi?
/ivw_analytics_
/IVWAnalytics
/js/count.js.
/js/dart.js
/js/indextools/*
/js/livestats_
/js/sophus/*
/js/tophits_
/js/track.js
/js/tracking_
/js_hotlink.php?
/jscounter.
/jstats/js/*
/JsTracker.aspx?
/jtracking/*
/kejobscounter
/Kelkooid?
/kelkooSponsoredLinks.gif?
/keyade.js?v=
/linkcountdata/*
/LinkInformer.js
/linktrack.
/log-view.
/log.jphp?
/log.jsp?
/log.php?*http
/log.php?id
/log2.php?
/log_agent.php?
/log_syndication.php?
/log_tracker.php?
/log_view.php?
/logaholictracker
/logextrastats.php?
/logger.php?$third-party,image
/logger/p.gif?
/logging_save.gif?
/logHandler.aspx?
/LogImpression.asp?
/logLoad/?
/logpv.aspx?
/lycostrack.js
/lypn.com/*
/m1x1.jpg
/m360lib.js
/mapstats.
/maxymiser.
/media_viewed_tracking.php?
/megacounter/*
/metatraffic
/metrics/ga.html?
/metrics/image.gif?
/metrics/metrics
/metrics/survey/*
/metrimatics/*
/middle?call=http
/mint/?js
/mint/?record
/mistats/*
/mm_track/*
/mmetrix.mobi/*
/mousetrap/mp-embed.js
/mstartracking/*
/mtrack.nl/js/*
/mwTag.js
/myImage.track_Visit?
/myopslogger.aspx?
/mystats.asp?
/nedstat.js
/neocounter
/netcounter?
/netgraviton.net/*
/netmind-$script
/nettracker/*
/new.cnt.aspx?
/newlog.php?
/newscount/*
/newSophus/*
/newsshow/cleardot.gif
/nielsen.js
/nielsen.track
/nielsen/v53.js
/NielsenAnalytics
/nocache/i.gif?
/ntpagetag.gif?
/ntpagetag_
/null.gif?
/oas_analytics.js
/om_ctrack.js
/omnidiggthis|
/omniture/sphere
/OmnitureAnalytics
/omniunih.js
/oms_analytics_
/onedot.php?
/ordertrack/*
/ot_e404.gif?
/oxtracker.
/page-track.gif?
/pageCounter.adp?
/pagedot.gif?
/pagestats/*
/pagetrack.php?
/pageTracking.
/pageview;
/pageviews/*
/partner.gif?
/permalink-tracker.html?
/php-stats.php?
/phpmyvisites.js
/ping.html?random
/ping/show?
/ping?h=
/ping?spacedesc
/PingPixel.
/pistats/cgi-bin/*
/piwik.js
/piwik.php?
/pix.fcg?
/pix.gif?
/pixel.cgi?
/pixel.gif
/pixel.jsp?
/pixel.php?
/pixel.swf?
/pixel_trans.gif
/pixelstats/*
/pixeltrack.php?
/pixeltracker
/PixelTracking
/pixy.gif?
/powercount.
/pphlogger.
/pro-ping.php?
/process.php?ut=*&rf=
/promos/pixels?
/pubimppixel/*
/pv.gif?url
/pview?event
/px_trans.gif
/pzn/proxysignature
/quant.js|
/quant.swf?
/quantcast.js
/quantcast/*
/quantserve.com/*
/radarstats.com/*
/readomniturecookie
/record_visitor.js
/RecordClick
/redx/c.gif?
/referadd?
/referer.gif?
/refstats.asp?
/resourcestat.
/rkrt_tracker-
/rubics_trk
/rubicsimp/c.gif?
/rwtag.gif?
/s_trans.gif
/sage_ntag_
/saveStats.php?
/sclanalytics
/script/analytics/*
/scripts/affaction.asp?
/sdctag.js?
/seedspill.com/sug.php?
/SellathonCounterService.
/SenseHandler.ashx?
/seomonitor/*
/seostats/*
/SEOTracking
/services/analytics/*
/servlet/CountryLookUp
/setTDUID.do?
/showcounter.
/showhits.php?
/site-tracker.js
/site-tracker_
/site/enlightenment.html?
/site_stats/*
/siteafs.txt?
/siteskan.com/*
/sitestat.
/sitestats.gif?
/slimstat/*
/small.gif?type
/smarta.
/solarcode.js
/sometrics/*
/sophus3/*
/sophusThree-
/sp_logging.php?
/sst/track.js|
/stat.htm?
/stat.php?
/stat.tiff?
/stat/count
/stat2.js
/stat_js.asp?
/stat_search.asp
/statcounter.
/stateye/*
/statistics.asp?
/statistics.aspx?profile
/statistik.php?
/statistik/*
/stats.asp?id
/stats.cgi$image
/stats.gif?
/stats.js?
/stats.php?*http*
/stats/?js
/stats/dlcount_
/stats/log.
/stats/pgview.php?
/stats/track
/stats?blog_
/stats_js.asp?
/stats_tracker.php?
/StatsHelper.gif?
/StatsMngrWeb
/statspixel.
/statsupdater.aspx?
/stt/track.js|
/stt/track/*
/surveyoverlay/*
/syndication/metrics/*
/tacoda_
/tag.gif?log
/tc_targeting.html
/textlink.php?text
/tiara/tracker/*
/timeslog.
/timestrend_
/tools/articlepageview.php?
/topmalaysia.com/top.js
/tops-counter?
/tPx.gif?
/Tracer.js?user
/track.ads/*
/track.ashx?*=http
/track.aspx?
/track.cgi?
/track.gif?*$image
/track.gif|$image
/track.php?
/track/?site
/track/aggregate?
/track/count*js
/track/dot.gif?
/track/imp?
/track/jsinfo
/track/pix.asp?
/track/site/*
/track/view/*
/track;adv
/trackad.gif?
/tracker-r1.js
/Tracker.aspx?
/tracker.gif?
/tracker.js
/tracker.log?
/tracker.php?
/tracker.tsp?
/tracker/log?
/tracker/p.gif?
/tracker/story.jpg?
/tracker/t.php?
/tracker/track*$script
/tracker_article
/tracker_gif.php?
/trackerstatistik.
/tracking.gif?
/tracking.jsp
/tracking.php?id
/tracking/clicks
/tracking/index.
/tracking/track
/tracking202/*
/tracking_ajax.html?
/tracking_pix.
/trackit.php?
/trackit.pl?
/trackjs_
/trackpid
/tracksubprop.php?
/TrackView/?track
/traffic.asmx/*
/traffic.js|
/traffic_link_client.php?
/traffic_record.php?
/TrafficCookie.js
/traffictracker.js
/trafic.js
/traktr.js?
/tran.gif?$background
/trans_pixel.asp
/transparent1x1
/triggertag.js
/ttt.gif?
/uchkr.swf
/uds/stats?
/ultra_track/*
/updateBotStatus.do?
/urchin.gif?
/urchin.html?
/usertrack.aspx?
/vertical-stats.
/video_count.php?
/ViewCounter/*
/viewstats.aspx?
/viewtracking.aspx?
/visit.gif?
/visit/record.gif?
/VisitCounter.
/visitor.cgi?aff
/visitor/index.php?
/visitWebPage?_
/vs/tag.gif?
/vtrack.php?
/vTracker_
/wanalytics/*
/wcount.php?
/web_answertip.
/webanalytics
/webbug.png?
/webbug/*
/webcounter/*
/weblog.js?
/weblog.php?
/WebLogScript.JS
/webmd-1x1.gif?
/webrec/wr.do?
/WebStat.asmx
/webstatistics.php?
/webstats/stat
/webtrends$script
/wego.farmer.
/where-go-add.js.php?
/wholinked.com/track
/wi?spot
/wijitTrack.gif?
/wildfire/i/CIMP.gif?
/wp-click-track/*
/wp-powerstat/*
/wp.gif?wpi
/wp_stat.php?
/wrapper/quantcast.swf
/wtid.js
/wtrack/?
/xboxcom_pv?c=$image
/xgemius.js
/xisit.gif/*
/xiti.js
/xiti/xtcore_
/xn_track.
/xstat.aspx?
/xtclicks.js
/xtcore.js
/xtrack.php?
/ybn_pixel/*
/ystat.do
/ystat.js
/zonapixel.
/~r/Slashdot/slashdot/*
1x1_trans.
1x1_transpar
1x1trans
;sz=1x1;
;sz=1x2;
;sz=3x3;
;sz=5x5;
?*default%20plug-in
?*default%20plugin
?[AQB]&ndh=
?affiliate=$third-party
_adcenterconversion.
_astatspro/
_check.php?referer
_empty.ad?
_googleAnalytics_
_sdctag1_
_sdctag2.
_stats/Logger?
_tracker.js?
_tracker.php?*http
_trans_1px.
_web_stat.js
_WebTrends.js?
_webtrends/
_wiselog_
_wreport.fcgi?
AQB=1&ndh=
cgi-bin/counter
clear1x1.gif
coremetrics
hit-counter
hitcounter
http://atax.
http://ciwstat.
http://cnt.
http://hits.
http://log.$script,image
http://pixel*=http
http://stat.*/pixel/
http://stats.*/stats
http://stats.*=http
http://top.*/counter
http://utm.
http://x6.
intensedebate.com/remotevisit.php?
OmnitureTracking.js
pageTracker._
PageTracking.js
size=1x1&
size=1x1;
stat-counter
surveycode.js
tracker_pixel.
trans_1x1.gif
WebAnalytics.js
webstatisztika
|http://up.$script,image,background
||.activemeter.com^$third-party
||103bees.com^$third-party
||174.129.6.226/tracker/
||212.227.100.108/
||24counter.com^$third-party
||2cnt.net^$third-party
||2o7.net/$third-party
||360tag.com^$third-party
||3dlivestats.com^$third-party
||3dstats.com^$third-party
||51yes.com^$third-party
||62.160.52.73/
||77tracking.com^$third-party
||7bpeople.com^$third-party
||88.208.248.58/tracking/
||a-counter.kiev.ua^$third-party
||a013.com^$third-party
||a8ww.net^$third-party
||aaa.aj5.info^
||abcstats.com^$third-party
||accessintel.com^$third-party
||acecounter.com^$third-party
||active-tracking.de^$third-party
||adadvisor.net^
||adboost.finalid.com^$third-party
||addfreestats.com^$third-party
||addlvr.com^$third-party
||addthis.com/red/$script
||addthiscdn.com/live/$third-party
||addtoany.com/menu/transparent.gif
||adidas.com^*/analytics/
||adreadytractions.com^$third-party
||ads.pointroll.com^$third-party
||adsensedetective.com^$third-party
||affiliate.iamplify.com^$third-party
||affiliate.productreview.com.au^$third-party
||affistats.com^$third-party
||afrigator.com/track/
||aggregateknowledge.com^$third-party
||alenty.com/trk/$third-party
||alexametrics.com^$third-party
||allexperts.com/px/
||altastat.com^$third-party
||alvenda.com^$third-party
||amazon.com/clog/
||amazon.com/gp/search?ie
||amung.us^$third-party
||an.yandex.ru^
||analytic.
||analytics.yahoo.com^
||analyze.
||anchorfree.net^$third-party
||aol.ca/track/
||aol.com/master/?
||aolcdn.com/js/mg2.js
||apexstats.com^$third-party
||api.collarity.com/cws/*http
||api.fyreball.com^
||api.wipmania.com^
||arkayne.com^$third-party
||aserve.directorym.com^
||associatedcontent.com/action_cookie
||astrology.com/visits/
||auctiva.com/Default.aspx?query
||audienceprofiler.com^$third-party
||barrons.com^*/blank.htm
||baynote.net^$third-party,image
||bbc.co.uk^*/livestats
||bc.geocities.
||bc.yahoo.com/b?P=
||beacon.search.yahoo.com^
||bebj.com^$third-party
||bee8.info^$third-party
||beenetworks.net/traffic
||belstat.be^$third-party
||belstat.com^$third-party
||betanews.com/track?
||betarget.de^$third-party
||betway.com/snowflake/?
||betway.com^*&track=
||bidsystem.com^$third-party
||bigstats.net^$third-party
||bigtracker.com^
||bin.clearspring.*/b.swf
||bing.com/fd/ls/l?
||bing.com/partner/primedns
||bit.ly/stats?
||bizsolutions.strands.com^$third-party
||blogblog.com/tracker/$third-party
||blogcounter.com^
||bluekai.com^$third-party
||bluemountain.com/ipixel?
||blvdstatus.com^$third-party
||bm23.com^$third-party
||bmmetrix.com^$third-party
||brat-online.ro^$third-party
||bravenet.com/counter
||bravenet.com/rotator/
||brcdn.com^$third-party
||brothersoft.com/textlink_click.
||brsrvr.com^$third-party
||bs.yandex.ru^
||btn.clickability.com^$third-party
||burstnet.com^$third-party,image
||buzzfeed.com^*/small.gif?
||c*.statcounter.com^$third-party
||c.bigmir.net^$third-party
||c.compete.com^
||call-tracking.co.uk^$third-party
||cashcount.com^$third-party
||cashtrafic.com^$third-party
||cbclicks.com^$third-party
||cedexis.com^$third-party
||celebros-analytics.com^$third-party
||center.tv/counter
||cetrk.com^$third-party
||chart.dk^$third-party
||chase.com^*/Reporting.js
||checkeffect.at^$third-party
||checkstat.nl^$third-party
||cheezburger-analytics.com^$third-party
||chkpt.zdnet.com^$third-party,image
||clearspring.com/at/
||clearspring.com/t/
||cleverbridge.com^$third-party
||cleveritics.com^$third-party
||click.paran.com^$image
||click2.cafepress.com^
||clickable.net^$third-party
||clickaider.com^$third-party
||clickalyzer.com^$third-party
||clickdensity.com^$third-party
||clickexperts.net^$third-party
||clickforensics.com^$third-party
||clicksagent.com^$third-party
||clickshift.com^$third-party
||clicksor.net^$third-party
||clickstream.loomia.com^$third-party
||clicktale.net^$third-party
||clicktracks.com^$third-party
||client.tahono.com^$third-party
||clients1.google.*/generate_204
||clixcount.com^$third-party
||clixpy.com^$third-party
||cloudfront.net/store/$third-party,image
||cnetcontentsolutions.com^$third-party
||cnxweb.com^$third-party
||co2stats.com^$third-party
||codeplex.com^*/broker.js|
||compteur.com^$third-party
||confirm-referer.
||confirmit.com^$third-party
||contenture.com^$third-party
||copacast.net^$third-party
||count.rbc.ru^
||count24.de^$third-party
||counted.com^$third-party
||counter.hackers.lv^$third-party
||counter160.com^$third-party
||counterlevel.de^$third-party
||countertracker.com^$third-party
||countomat.com^$third-party
||cpcmanager.com^$third-party
||cqcounter.com^$third-party
||crazyegg.com^$third-party
||creativecommons.org/apps/triples?
||creditcards.com/sb.php?
||criteo.com^$third-party
||crowdscience.com^$third-party
||crwdcntrl.net^$third-party
||csdata1.com^$third-party
||ctasnet.com^$third-party
||cts.channelintelligence.
||cts.tradepub.com^$third-party
||customerdiscoverytrack.com^$third-party
||cxri.net/cgi-bin/
||cya1t.net^$third-party
||d2roi.com/partners/$third-party
||dacounter.com^$third-party
||daily-payday.com^$third-party
||danrak.com^$third-party
||data.alexa.com/data/$third-party
||data.marketgid.com^$third-party
||data.ninemsn.com.au/*GetAdCalls
||dc.tremormedia.com^$third-party
||decdna.net^$third-party
||decideinteractive.com^$third-party
||dell.com/logging?
||demandbase.com^$third-party
||demdex.net^$third-party
||deqwas.net^$third-party
||destinationurl.com^$third-party
||did-it.com^$third-party
||digg.com/tools/services?endPoint
||digimedia.com/pageviews.php?$third-party
||directcounter.de^$third-party
||directtrack.com^$third-party
||displaymarketplace.com^$third-party
||dl-rms.com^$third-party
||dmtracker.com^$third-party
||domdex.com^$third-party
||dot.wp.pl^
||doubleclick.net/activity
||doubleclick.net/dot.gif?
||dsnextgen.com/?epl$third-party,image
||dsp.dealtime.
||dti-ranker.com^$third-party
||dw-eu.com.com^
||dw.com.com/js/dw.js|$third-party,script
||dw.com.com/redir/redx/$image
||dw.com.com/redir?ontid$image
||dw.com.com/redir?siteid*http*$image
||dwin2.com^$third-party
||e-referrer.com^$third-party
||easyranking.de^$third-party
||eclickfeed.com/search.$third-party
||ecustomeropinions.com^$third-party
||effectivemeasure.net^$third-party
||elitics.com^$third-party
||eloqua.com^$third-party
||enticelabs.com^$third-party
||eproof.com^$third-party
||ercva.com^$third-party
||ereportz.com^$third-party
||eservicesanalytics.com.au^$third-party
||esm1.net^$third-party
||espoluprace.cz/affiliate/
||estara.com^$third-party
||estat.com^$third-party
||ethnio.com^$third-party
||etracker.com^$third-party
||etracker.de^$third-party
||etracking24.de^$third-party
||eu-survey.com^$third-party
||everesttech.net^$third-party
||evri.com/analytics/$third-party
||ewebcounter.com^$third-party
||exelator.com^$third-party
||exitexplosion.com^$third-party
||extreme-dm.com^$third-party
||facebook.com/ap.php?i=$image
||facebook.com/impression.php?
||factortg.com^$third-party
||farmer.wego.com^
||fc2.com/analyze.js
||feedjit.com^$third-party
||feedsportal.com/r/
||fetchback.com^$third-party
||fimnetwork.com^$third-party
||flagcounter.com/count/$third-party
||flash-stat.com^$third-party
||fluctuo.com^$third-party
||foreseeresults.com^$third-party
||forrestersurveys.com^$third-party
||foundry42.com^$third-party
||free-counters.co.uk^$third-party
||free-website-statistics.com^$third-party
||freelogs.com^$third-party
||freeonlineusers.com^$third-party
||freestat.hu^$third-party
||freestats.com^$third-party
||friendconnect.gmodules.com^*peoplesense$third-party,subdocument
||funstage.com^$third-party
||fx.gtop.ro^$third-party
||gemius.pl^$third-party
||generaltracking.de^$third-party
||geo.q5media.net^$third-party
||geo.yahoo.com^
||geobytes.com^$third-party
||geovisite.com^$third-party
||getclicky.com^$third-party
||gk18.info^$third-party
||glanceguide.com^$third-party
||glbdns.microsoft.com/mc/
||globalviptraffic.com^$third-party
||godaddy.com/image.aspx?
||goldstats.com^$third-party
||google-analytics.com/ga.js?jsonp
||google-analytics.com/siteopt.js?
||google.com/uds/Gfeeds?callback$third-party
||googleusercontent.com/tracker/
||gosquared.com^$third-party
||gostats.com^$third-party
||grapher.compete.com^$third-party
||gravatar.com^*blank_avatar.gif$third-party
||gstats.cn^$third-party
||gtopstats.com^$third-party
||gumgum.com^$third-party
||gvisit.com^$third-party
||halogennetwork.com^$third-party
||halstats.com^$third-party
||havamedia.net^$third-party
||hb.lycos.com/hb.js$script
||hellosherpa.com^$third-party
||higherengine.com^$third-party
||highmetrics.com^$third-party
||histats.com^$third-party
||hit-parade.com^$third-party
||hit.stat.pl^$third-party
||hitbox.com^$third-party
||hitcount.de^$third-party
||hitgraph.jp^$third-party
||hitmaster.de^$third-party
||hitmatic.com^$third-party
||hitpage.de^$third-party
||hits.e.cl^
||hits2u.com^$third-party
||hitslog.com^$third-party
||hitsprocessor.com/track
||hittail.com^$third-party
||homestore.com/srv/
||host-tracker.com^$third-party
||hotlog.ru^$third-party
||hotrank.com.tw^$third-party
||hubpages.com/c/
||humanclick.com/hc/$third-party
||hwpub.com^$third-party
||hyfntrak.com^$third-party
||i365.com^*/pv.aspx?
||ia.mininova.org^
||ibpxl.com^$third-party
||ic-live.com^$third-party
||id.google.*/verify/
||iesnare.com^$third-party
||igaming.biz^$third-party
||ihstats.cloudapp.net^$third-party
||ilogbox.com^$third-party
||ilsemedia.nl^$third-party
||image.providesupport.com/cmd/
||imagedoll.com^$third-party,subdocument
||imdb.com/rd/?q
||imdb.com/twilight/?
||img.tzuy.com^$third-party
||imiclk.com^$third-party
||imp.affiliator.com^$third-party
||imp.clickability.com^$third-party
||imrworldwide.com^$third-party
||indeed.com.au/rpc/log?
||indextools.com^$third-party
||individuad.net^$third-party
||ineedhits.com^$third-party
||innovateads.com^$third-party
||inquiries.redhat.com^
||insites.eu/Survey/$third-party
||intelevance.com^$third-party
||intelimet.com^$third-party
||intelli-direct.com^$third-party
||intelli-tracker.com^$third-party
||interquest.fi^$third-party
||intervigil.com^$third-party
||ip2location.com^$third-party
||ipcount.net^$third-party
||iperceptions.com^$third-party
||ipro.com^$third-party
||ipstats.de^$third-party
||ipv6monitoring.eu^$third-party
||istrack.com^$third-party
||itgear.jp^$third-party
||ixquick.com/do/$image
||izearanks.com^$third-party
||jobs.hrkspjbs.com^
||jstracker.com^$third-party
||keewurd.com^$third-party
||keywordmax.com^
||komtrack.com^$third-party
||kt.tns-gallup.dk^
||latimes.com/pixel/
||launch.roirocket.com^
||lct.salesforce.com^
||letsstat.nl^$third-party
||libstat.com^$third-party
||lijit.com/beacon?$third-party
||link.informer.com^$third-party
||link.ixs1.net/s/
||linkedin.com/analytics/
||linkwithin.com/pixel.png
||linotraffic.com^$third-party
||livehit.net^$third-party
||liveperson.net/hc/*&referrer
||liverail.com/track/?
||lloogg.com^$third-party
||logdy.com^$third-party
||logs.aiya.com.cn^
||lookery.com^$third-party
||loomia.com/js/setcookie.
||loomia.com^*/metrics?
||losstrack.com^$third-party
||lycos.com/img/log/$image
||m-pathy.com^$third-party
||magnify360.com^$third-party
||mail.ru/count/
||market015.com^$third-party
||marketingsolutions.yahoo.com^
||marketo.net^$third-party
||masterstats.com^$third-party
||mathtag.com^$third-party
||maxymiser.com^$third-party
||mcs.delvenetworks.com^$third-party
||media6degrees.com^$third-party
||mediatracker.co.nz^$third-party
||megastat.net^$third-party
||mgsrvr.com^$third-party
||microcounter.de^$third-party
||microsoft.com/library/svy/
||microsoft.com/LTS/
||midphase.com^*/img.pl?$third-party
||mikrocontroller.net/banner/
||millioncounter.com^$third-party
||mixmarket.biz/t.plx
||mixpanel.com^$third-party
||mjknews.com/weblog
||mlstat.com^$third-party
||mmismm.com^$third-party
||modules.ooyala.com^*/analytics-
||monetate.net^$third-party
||monitus.net^$third-party
||mpwe.net^$third-party
||mtv.com/sitewide/droplets
||musicmass.com^$third-party
||mvtracker.com^$third-party
||mycounter.ua^$third-party
||myreferer.com^$third-party
||myroitracking.com^$third-party
||mystat-in.net^$third-party
||mystats.nl^$third-party
||navrcholu.cz^$third-party
||nedstatbasic.net^$third-party
||netagent.cz/agent.php?$third-party
||netavenir.com^$third-party
||netflame.cc^$third-party
||netlog.com/track
||netmining.com^$third-party
||netmonitor.fi^$third-party
||newegg.com/Common/ThirdParty/
||news.com.au/tracking/
||nexteramedia.com^$third-party
||nextstat.com^$third-party
||nuconomy.com^$third-party
||nuggad.net^$third-party
||o.addthis.com^$third-party
||o.aolcdn.com/js/mg1.js
||oewabox.at^$third-party
||offermatica.com^$third-party
||offers.keynote.com^$third-party
||offerstrategy.com^$third-party
||ohnorobot.com/verify.pl?$third-party
||omtrdc.net^$third-party
||online-metrix.net^$third-party
||onlinewebstat.com^$third-party
||open.ua/stat/
||openhit.com^$third-party
||openstat.net^$third-party
||opentracker.net^$third-party
||optify.net^$third-party
||optimost.com^$third-party
||optusnet.com.au/images/et.gif
||optusnet.com.au/search?qt=
||optuszoo.com.au/img/ms/invis.gif
||oranges88.com^$third-party
||ospserver.net^$third-party
||othersonline.com/partner/$third-party
||otoshiana.com^$third-party
||ovnet.fr^$third-party
||pardot.com^$third-party
||partner.like.com^
||partners.thefilter.com^$third-party
||partypoker.com^*/tracking-
||pclick.europe.yahoo.com^
||pclick.internal.yahoo.com^
||pclick.yahoo.com^
||performgroup.com^$third-party
||perlentaucher.de/cgi-bin/blanky?
||pg.buzzfeed.com^$third-party
||phonalytics.com^$third-party
||photobucket.com/svc/*=track
||picapp.com/empty.gif?$third-party
||pics.bubbled.cn^
||pixel.reddit.com^
||pmsrvr.com/click/display
||pointomatic.com^$third-party
||popsample.com^$third-party
||postrelease.com^$third-party
||ppctracking.net^$third-party
||precisioncounter.com^$third-party
||predicta.com.br^$third-party
||predicta.net^$third-party
||predictivedna.com^$third-party
||pricegrabber.com/analytics.php
||pro-market.net^$third-party
||profilesnitch.com/tracker
||projop.dnsalias.com^$third-party
||providesupport.com/cmd/verio?
||proximic.com^$third-party
||prtracker.com^$third-party
||pureairhits.com^$third-party
||px.owneriq.net^
||qualtrics.com^$third-party
||quantserve.com/api/
||quantserve.com^$third-party,script,image
||questionmarket.com/adsc/
||questionmarket.com/static/
||questionpro.com^$third-party
||questradeaffiliates.com^$third-party
||questus.com^$third-party
||qzlog.com^$third-party
||radarurl.com^$third-party
||rainbow.mythings.com/n.js
||rank-power.com^$third-party
||ranking-hits.de^$third-party
||ranktraffic.de^$third-party
||rapidstats.de^$third-party
||rapt.com^$third-party
||rbcdn.com^$third-party
||real.com^*/track.htm?
||real.com^*/track.png?
||realtracker.com^$third-party
||reddii.org^$third-party
||referer.org^$third-party
||reinvigorate.net^$third-party
||rek.www.wp.pl^
||report.shell.com^
||reporter-times.com/js/tk.js?
||res-x.com^$third-party
||resultlinks.com^$third-party
||revenuepilot.com^$third-party
||revenuescience.com^$third-party
||revfusion.net^$third-party
||revsci.net^$third-party
||rfihub.com^$third-party
||richard-group.com/pageview/
||richrelevance.com^$third-party
||ritecounter.com^$third-party
||rlcdn.com^$third-party
||roiservice.com^$third-party
||rover.ebay.com^
||rpxnow.com^$third-party,script
||rss.feedsportal.com/c/$image
||rsvpgenius.com^$third-party
||s.clickability.com^$third-party
||s7.addthis.com/live/$third-party
||sageanalyst.net^$third-party
||sailthru.com^$third-party
||sapha.com^$third-party
||sayyac.com^$third-party
||scanalert.com/meter/$third-party
||scanscout.com^$third-party
||sciencedaily.com/cache.php?
||scripts.canoe.ca^
||search128.com/search.
||sedotracker.com^$third-party
||sedotracker.de^$third-party
||seeingwithsound.com/cgi/visitors.php?fromurl=
||seemore.ru^$third-party
||serverkompetenz.net/cpx.php?$third-party
||service.newstogram.com^$third-party
||shinystat.com^$third-party
||shinystat.it^$third-party
||site-id.nl^$third-party
||siteimprove.com^$third-party
||sitemeter.com/meter.asp
||sitereport.org^$third-party
||sitestat.com^$third-party
||sitetistik.com^$third-party
||sitetracker.com^$third-party
||skimlinks.com^$third-party
||smartadserver.com/a/track/
||smartadserver.com/images/
||smartadserver.com/track/
||smfsvc.com^$third-party
||smileyhost.net^$third-party
||smrtlnks.com^$third-party
||snoobi.com^$third-party
||socialspark.com/images/
||sometrics.com^$third-party
||sonicservices.net^$third-party
||speed-trap.com^$third-party
||sprintrade.com^$third-party
||spwstats.com^$third-party
||spylog.com^$third-party
||spylog.ru/counter$third-party
||spywords.com^$third-party
||st.mirror.co.uk^
||startpage.com/do/$image
||stat.4u.pl^
||stat.onestat.com^$third-party
||stat08.com^$third-party
||stat24.com^$third-party
||statcounter.com/counter
||stathound.com^$third-party
||statistiche-web.com^$third-party
||statistics.ro^$third-party
||statistics.tattermedia.com^
||statistics.wibiya.com^$third-party
||statistiq.com^$third-party
||stats.big-boards.com^
||stats.blogoscoop.net^
||stats.break.com^
||stats.e-go.gr^
||stats.endlesspaths.com^$third-party
||stats.justin.tv^
||stats.load.com^$third-party
||stats.paypal.com^
||stats.snacktools.net^$third-party
||stats.topofblogs.com^$third-party
||stats.wordpress.com^
||stats4you.com^$third-party
||statsector.hu^$third-party
||statsinsight.com^$third-party
||statsit.com^$third-party
||statsmachine.com^$third-party
||statsrely.com^$third-party
||stattrax.com^$third-party
||stcllctrs.com^$third-party
||stormiq.com^$third-party
||sunios.de/c.php^
||superstats.com^$third-party
||surferstats.com^$third-party
||surveyscout.com^$third-party
||surveywriter.com^$third-party
||swelen.com^$third-party
||taboolasyndication.com/log/
||tacoda.net^$third-party
||tag.didit.com^
||tailsweep.com^$third-party
||tdstats.com^$third-party
||tellapart.com^$third-party
||teracent.net^$third-party
||terra.com.mx/js/metrics_
||thebestoffer.biz/imp.aspx?
||thecounter.com/id
||thegear-box.com^$third-party
||themis.yahoo.com/a?
||thespringbox.com/analytics/
||thinkgeek.com/js/rts.js
||tiser.com.au^$third-party
||tns-counter.ru^$third-party
||topix.com/t6track/
||touchclarity.com^$third-party
||tr-rank.info^$third-party
||tracemyip.org/tracker/
||tracer.jp^$third-party
||tracetracking.net^$third-party
||traceworks.com^$third-party
||track.cbs.com^
||track.ning.com^
||trackalyzer.com^$third-party
||trackconsole.com^$third-party
||trackedlink.net^$third-party
||tracker.icerocket.com^
||tracker2.apollo-mail.net^$third-party
||trackfeed.com^
||trackset.com^$third-party
||tracksy.com^
||trackword.net^$third-party
||trackyourstats.com^$third-party
||tradetracker.net^$third-party,script
||traffic-hammer.de^$third-party
||traffic4u.nl^$third-party
||trafficanalyser.com^$third-party
||trafficcenter.de^$third-party
||trafficfacts.com^$third-party
||trafficmasterz.net^$third-party
||trafficmaxx.de^$third-party
||trafiz.net^$third-party
||trendcounter.com^$third-party
||trialpay.com/mi/?$image
||triggit.com^$third-party
||trk.enecto.com^
||trk.newtention.net^
||trk.sodoit.com^$third-party
||trovus.co.uk/tracker/
||tsgonline.com^$third-party
||tsk5.com^
||tumabeni.com^$third-party
||turn.com^$third-party
||twitter.com/abacus?
||twittercounter.com/counter/
||twittercounter.com/embed/?
||twitvid.com^*/tracker.swf
||uimserv.net^$third-party
||upi.com/story/stat/
||urchin.com^$third-party
||urltrak.com^$third-party
||userlog.synapseip.tv^$third-party
||uv.terra.com.br^
||vbanalytics.com^$third-party
||vclick.adbrite.com^
||verticalacuity.com^$third-party
||video-stats.
||view.atdmt.com/action/
||viglink.com^$third-party
||visiblemeasures.com/log?
||visistat.com^$third-party
||visitdetails.com^$third-party
||visitorinspector.com^$third-party
||visualdna-stats.com^$third-party
||vizisense.net^$third-party
||vizu.com^$third-party
||vmp.boldchat.com^$third-party
||voicefive.com^$third-party
||vtracker.net^$third-party
||wa.ui-portal.de^
||warp.prnewswire.co.uk^
||watson.live.com^
||waudit.cz^$third-party
||web-controlling.org^$third-party
||web-stat.com^$third-party
||web-visor.com^$third-party
||webeffective.keynote.com^$third-party
||webhits.de^$third-party
||weblog.com.ua^$third-party
||weblogtracker.net^$third-party
||webmobile.ws^$third-party
||weborama.fr^$third-party
||websitesampling.com^$third-party
||webstat.com^$third-party
||webstat.net^$third-party
||webstats4u.com^$third-party
||webtraffiq.com^$third-party
||webtrekk.net^$third-party
||webtrends.com^$third-party
||webtrendslive.com^$third-party
||wego.com/scripts/track.js
||wemfbox.ch^$third-party
||whispa.com/tracking/
||whoisonline.net/?action=tracker
||widget.quantcast.com^$third-party,subdocument
||widgets.alexa.com/traffic/
||wikinvest.com^*/errorLogger.php?
||woopra-ns.com^$third-party
||woopra.com^$third-party
||wordtracker.com^$third-party
||worthathousandwords.com^$third-party
||wunderloop.net^$third-party
||x-traceur.com^$third-party
||x.weather.com/wow/
||xiti.com^$third-party
||xp1.ru4.com^
||yahoo.co.jp/b?P
||yahoo.com/serv?s
||yahoo.com/track/
||yandex.ru/click/
||yandex.ru/count/
||yelp.com/spice?
||youramigo.com^$third-party
||youtube.com/tracker
||ystat.net^$third-party
||ytmnd.com/assets/images/blank.gif
||z.about.com/px/?
||zanox-affiliate.de^$third-party
||zirve100.com/Counter
!
!---------- Seen on English sites ----------
!
||teljari.is^$third-party
!
!---------- Whitelists ----------
!
@@.popsci.*/omniture/*
@@/__utm.js$domain=addons.mozilla.org
@@/analytics.js$domain=nymag.com
@@/clickheat.$domain=about-australia.com
@@/counter.js$domain=timeanddate.com
@@/counter.php$domain=games-tv.ru
@@/Gfeeds?callback=$domain=ten.com.au,third-party,script
@@/mi/ywa.js$domain=nydailynews.com
@@/omniunih.js$domain=www.aol.com
@@/pixel.gif$domain=testeo.de|cool-wallpaper.us|cdartdisplay.com|seeklearning.com.au|cartoonnetwork.com|seeklearning.co.nz
@@/tracker.js$domain=imba.hu|wikia.com
@@/tracker.php?$domain=blog.koldcast.tv
@@/webtrends$domain=usps.com|canon.com|logitech.com|nydailynews.com
@@|http://metrics.$domain=howstuffworks.com,image 		
@@|http://pixel.org.ua/* 		
@@|http://secure-us.imrworldwide.com/*$domain=gametrailers.com 		
@@|http://support.gateway.*/OMNITURE/* 		
@@|http://track.dhl.co.uk/ 		
@@|http://tracking2.vindicosuite.com/*$domain=filefront.com|moddb.com 		
@@||doubleclick.net/activityi;src=$object_subrequest,domain=cicispizza.com 		
@@||dw.com.com/js/dw.js$domain=tv.com
@@||ffiles.com/counters.js$script 		
@@||js.revsci.net^$script,domain=video.foxnews.com 		
@@||log.go.com/log?srvc=abc&guid=*Adsatt.*$domain=abc.go.com 		
@@||pixel.quantserve.com/api/segments.xml?a=$domain=tv.com,third-party
@@||pixel.quantserve.com/seg/r;a=$object_subrequest,domain=filefront.com|cbs.com|laobserved.com|breitbart.tv|imdb.com|tv.com 		
@@||revsci.net^*/pcx.js?csid$script,domain=video.foxnews.com 		
@@||server-au.imrworldwide.com/*-mediaplayer&$domain=au.launch.yahoo.com 		
@@||skimlinks.com^$domain=telegraph.co.uk,third-party 		
@@||yellow.co.nz/img/pixel_trans.gif<|MERGE_RESOLUTION|>--- conflicted
+++ resolved
@@ -1,9 +1,5 @@
 [Adblock Plus 1.1]
-<<<<<<< HEAD
-! Checksum: +HzrWZyjYy0M1kykhLPxaQ
-=======
-! Checksum: Fgv2VQ7xYVzNbd2+KYUy5g
->>>>>>> ba5ab9d7
+! Checksum: tFxvZYNCnvey5l6Kq8spZA
 ! Fanboy Tracking/Stats V3 Blocking
 ! Version: 023B Updated: 11 Apr 2010
 ! This list expires after 3 days
