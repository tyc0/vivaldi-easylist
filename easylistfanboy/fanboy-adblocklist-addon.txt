--- conflicted
+++ resolved
@@ -1,9 +1,5 @@
 [Adblock Plus 1.1]
-<<<<<<< HEAD
-! Checksum: pfDIEUSKoH/3sQQpHsj7WQ
-=======
-! Checksum: HPq/2u7acetQGks2LmirRQ
->>>>>>> 54c0617f
+! Checksum: 5wk/VXU/a4wkaFG8gT3ZBA
 ! Fanboy's Annoyance list Addon 
 ! Updated: 30 Oct 2010
 ! This list expires after 6 days
